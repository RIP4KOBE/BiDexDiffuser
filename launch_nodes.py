from dataclasses import dataclass
from multiprocessing import Process
from typing import List, Optional, Tuple

import tyro

from camera_node import ZMQServerCamera, ZMQServerCameraFaster
from robot_node import ZMQServerRobot
from robots.robot import BimanualRobot

import rospy
from geometry_msgs.msg import Pose, TransformStamped
from trajectory_msgs.msg import JointTrajectory, JointTrajectoryPoint

@dataclass
class Args:
    robot: str = "curi"
    no_gripper = False
    hand_type: str = "soft_hand"
    hostname: str = "192.168.2.2"
    faster: bool = True
    cam_names: Tuple[str, ...] = "435"
    ability_gripper_grip_range: int = 110
    img_size: Optional[Tuple[int, int]] = None  # (320, 240)

# TODO: 相机模组仍待开发
def launch_server_cameras(port: int, camera_id: List[str], args: Args):
    from cameras.realsense_camera import RealSenseCamera

    camera = RealSenseCamera(camera_id, img_size=args.img_size)

    if args.faster:
        server = ZMQServerCameraFaster(camera, port=port, host=args.hostname)
    else:
        server = ZMQServerCamera(camera, port=port, host=args.hostname)
    print(f"Starting camera server on port {port}")
    server.serve()


def launch_robot_server(port: int, args: Args):
<<<<<<< HEAD
    if args.robot == "ur":
        from robots.ur import URRobot

        robot = URRobot(robot_ip=args.robot_ip)
    elif args.robot == "bimanual_franka":
        # from robots.ur import URRobot
        from robots.franka import FrankaRobot

        if args.hand_type == "softhand":
            # 6 DoF Ability Hand
            # robot_l - right hand; robot_r - left hand
            _robot_l = FrankaRobot(
                robot_ip="196.168.0.120",
                no_gripper=False,
                gripper_type="softhand",
                grip_range=args.ability_gripper_grip_range,
                port_idx=1,
            )
            _robot_r = FrankaRobot(
                robot_ip="196.168.0.121",
                no_gripper=False,
                gripper_type="softhand",
                grip_range=args.ability_gripper_grip_range,
                port_idx=2,
            )
        else:
            # Robotiq gripper
            _robot_l = FrankaRobot(robot_ip="111.111.1.3", no_gripper=False)
            _robot_r = FrankaRobot(robot_ip="111.111.2.3", no_gripper=False)
=======
    if args.robot == "curi_single_arm":
        from robots.franka import FrankaRobot
        robot = FrankaRobot(which_arm="left",
                            no_gripper=args.no_gripper)
    elif args.robot == "bimanual_curi":
        from robots.franka import FrankaRobot
        if args.no_gripper == False:
            _robot_l = FrankaRobot(
                which_arm="left",
                no_gripper=args.no_gripper,
                gripper_type=args.hand_type,
                gripper_dim=2,
            )
            _robot_r = FrankaRobot(
                which_arm="right",
                no_gripper=args.no_gripper,
                gripper_type=args.hand_type,
                gripper_dim=2
            )
        else:
            # Franka_gripper
            _robot_l = FrankaRobot(which_arm="left", no_gripper=True)
            _robot_r = FrankaRobot(which_arm="right", no_gripper=True)
>>>>>>> 05e254c0
        robot = BimanualRobot(_robot_l, _robot_r)
    else:
        raise NotImplementedError(f"Robot {args.robot} not implemented")
    server = ZMQServerRobot(robot, port=port, host=args.hostname)
    print(f"Starting robot node")
    server.serve()


CAM_IDS = {
    "435": "000000000000",
}


def create_camera_server(args: Args) -> List[Process]:
    ids = [CAM_IDS[name] for name in args.cam_names]
    camera_port = 5000
    # start a single python process for all cameras
    print(f"Launching cameras {ids} on port {camera_port}")
    server = Process(target=launch_server_cameras, args=(camera_port, ids, args))
    return server


def main(args):
    # camera_server = create_camera_server(args)
    # print("Starting camera server process")
    # camera_server.start()

    launch_robot_server(6000, args)


if __name__ == "__main__":
    main(tyro.cli(Args))<|MERGE_RESOLUTION|>--- conflicted
+++ resolved
@@ -38,37 +38,6 @@
 
 
 def launch_robot_server(port: int, args: Args):
-<<<<<<< HEAD
-    if args.robot == "ur":
-        from robots.ur import URRobot
-
-        robot = URRobot(robot_ip=args.robot_ip)
-    elif args.robot == "bimanual_franka":
-        # from robots.ur import URRobot
-        from robots.franka import FrankaRobot
-
-        if args.hand_type == "softhand":
-            # 6 DoF Ability Hand
-            # robot_l - right hand; robot_r - left hand
-            _robot_l = FrankaRobot(
-                robot_ip="196.168.0.120",
-                no_gripper=False,
-                gripper_type="softhand",
-                grip_range=args.ability_gripper_grip_range,
-                port_idx=1,
-            )
-            _robot_r = FrankaRobot(
-                robot_ip="196.168.0.121",
-                no_gripper=False,
-                gripper_type="softhand",
-                grip_range=args.ability_gripper_grip_range,
-                port_idx=2,
-            )
-        else:
-            # Robotiq gripper
-            _robot_l = FrankaRobot(robot_ip="111.111.1.3", no_gripper=False)
-            _robot_r = FrankaRobot(robot_ip="111.111.2.3", no_gripper=False)
-=======
     if args.robot == "curi_single_arm":
         from robots.franka import FrankaRobot
         robot = FrankaRobot(which_arm="left",
@@ -92,7 +61,6 @@
             # Franka_gripper
             _robot_l = FrankaRobot(which_arm="left", no_gripper=True)
             _robot_r = FrankaRobot(which_arm="right", no_gripper=True)
->>>>>>> 05e254c0
         robot = BimanualRobot(_robot_l, _robot_r)
     else:
         raise NotImplementedError(f"Robot {args.robot} not implemented")
